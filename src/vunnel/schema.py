--- conflicted
+++ resolved
@@ -12,12 +12,8 @@
 MSRC_SCHEMA_VERSION = "1.0.0"
 OS_SCHEMA_VERSION = "1.0.0"
 NVD_SCHEMA_VERSION = "1.0.0"
-<<<<<<< HEAD
+OSV_SCHEMA_VERSION = "1.6.1"
 EPSS_SCHEMA_VERSION = "1.0.0"
-=======
-OSV_SCHEMA_VERSION = "1.6.1"
->>>>>>> 19b7e929
-
 
 @dataclass(frozen=True)
 class Schema:
